# %%
import time
from collections import defaultdict
import copy
from pathlib import Path
from tqdm import tqdm

import numpy as np
import pandas as pd

from sklearn.utils import check_random_state
from sklearn.model_selection import train_test_split
from sklearn.metrics import accuracy_score, f1_score

import torch
from torch import nn
from torch.amp import autocast, GradScaler

from temporal_norm.utils import get_subject_ids, get_dataloader, get_probs
from temporal_norm.utils.architecture import USleepNorm, DeepSleepNet
from temporal_norm.utils import get_center_label

import argparse

device = "cuda" if torch.cuda.is_available() else "cpu"
# %%
parser = argparse.ArgumentParser()
parser.add_argument("--dataset", type=str, default="ABC")
parser.add_argument("--percent", type=float, default=0.01)
parser.add_argument("--norm", type=str, default="PSDNorm")
<<<<<<< HEAD
parser.add_argument("--model_name", type=str, default="USleep")
parser.add_argument("--balanced", action="store_true")

args = parser.parse_args()

percentage = args.percent
norm = args.norm
dataset_target = args.dataset
model_name = args.model_name
balanced = args.balanced
=======
parser.add_argument("--use_amp", action="store_true")
parser.add_argument("--balanced", action="store_true")
parser.add_argument("--num_workers", type=int, default=40)

args = parser.parse_args()
use_amp = args.use_amp
if use_amp:
    print("BE CAREFUL! AMP is enabled.")

>>>>>>> 42f9d567
# %%
dataset_names = [
    "ABC",
    "CHAT",
    "CFS",
    "SHHS",
    "HOMEPAP",
    "CCSHS",
    "MASS",
    "PhysioNet",
    "SOF",
    "MROS",
]
metadata = pd.read_parquet("metadata/metadata_sleep.parquet")

# %%

print(f"Percentage: {percentage}")
modules = []

# HPs for the experiment
seed = 42
torch.manual_seed(seed)
torch.cuda.manual_seed(seed)
rng = check_random_state(seed)

# dataloader
n_windows = 35
n_windows_stride = 21
batch_size = 64
batch_size_inference = batch_size
num_workers = args.num_workers
pin_memory = True
persistent_workers = False
balanced = args.balanced

# model
in_chans = 2
n_classes = 5
input_size_samples = 3000
lr = 1e-3

if norm == "BatchNorm":
    filter_size = None
    depth_norm = None

elif norm == "PSDNorm":
    filter_size = 16
    depth_norm = 3

print(f"Filter size: {filter_size}, Depth Norm: {depth_norm}, Norm: {norm}")
# training
<<<<<<< HEAD
n_epochs = 1
=======
n_epochs = 3
>>>>>>> 42f9d567
patience = 5

# idx center of the window
assert (n_windows - n_windows_stride) % 2 == 0, "n_windows - n_windows_stride must be even"
first_window_idx = (n_windows - n_windows_stride) // 2
last_window_idx = first_window_idx + n_windows_stride

# %%
subject_ids = get_subject_ids(metadata, dataset_names)

subject_id_target = subject_ids[dataset_target]

dataset_sources = dataset_names.copy()
dataset_sources.remove(dataset_target)

# %%
subject_ids_train, subject_ids_val = dict(), dict()
n_subject_tot = 0

print("Datasets used for training and validation:")
for dataset_name in dataset_sources:
    subject_ids_all = subject_ids[dataset_name]
    n_subjects = int(percentage * len(subject_ids_all))
    n_subjects = max(n_subjects, 2)
    n_subject_tot += n_subjects

    print(f"Dataset: {dataset_name}, n_subjects: {n_subjects}")

    # Randomly sample the subjects to use
    subject_ids_dataset = rng.choice(subject_ids_all, n_subjects, replace=False)

    # Split into train/val
    subject_ids_train[dataset_name], subject_ids_val[dataset_name] = train_test_split(
        subject_ids_dataset, test_size=0.2, random_state=seed
    )

# %%
probs = get_probs(metadata, dataset_sources, alpha=0.5)

# Source train dataloader
dataloader_train = get_dataloader(
<<<<<<< HEAD
    metadata,
    dataset_sources,
    subject_ids_train,
    n_windows,
    1,
    batch_size,
    num_workers,
    balanced=balanced,
    target_transform=get_center_label if model_name == "DeepSleepNet" else None,
=======
    metadata=metadata,
    dataset_names=dataset_sources,
    subject_ids=subject_ids_train,
    n_windows=n_windows,
    n_windows_stride=n_windows_stride,
    batch_size=batch_size,
    num_workers=num_workers,
    pin_memory=pin_memory,
    persistent_workers=persistent_workers,
    balanced=balanced,
    randomize=True,
>>>>>>> 42f9d567
)

# Source val dataloader
dataloader_val = get_dataloader(
    metadata=metadata,
    dataset_names=dataset_sources,
    subject_ids=subject_ids_val,
    n_windows=n_windows,
    n_windows_stride=n_windows_stride,
    batch_size=batch_size_inference,
    num_workers=num_workers,
    pin_memory=pin_memory,
    persistent_workers=persistent_workers,
    balanced=balanced,
    randomize=False,
)

# Target dataloader
dataloader_target = get_dataloader(
    metadata=metadata,
    dataset_names=[dataset_target],
    subject_ids={dataset_target: subject_id_target},
    n_windows=n_windows,
    n_windows_stride=n_windows_stride,
    batch_size=batch_size_inference,
    num_workers=num_workers,
    pin_memory=pin_memory,
    persistent_workers=persistent_workers,
    balanced=balanced,
    randomize=False,
    target_transform=get_center_label if model_name == "DeepSleepNet" else None,
)

<<<<<<< HEAD
=======

print()
print(f"Number of source subjects: {n_subject_tot}")
print(f"Number of training subjects: {sum([len(v) for v in subject_ids_train.values()])}")
print(f"Number of validation subjects: {sum([len(v) for v in subject_ids_val.values()])}")
print(f"Number of target subjects: {len(subject_id_target)}")
print()

print(f"Number of training batches: {len(dataloader_train)}")
print(f"Number of validation batches: {len(dataloader_val)}")
print(f"Number of target batches: {len(dataloader_target)}")


>>>>>>> 42f9d567
# %%
if model_name == "USleep":
    model = USleepNorm(
        n_chans=in_chans,
        sfreq=100,
        depth=12,
        with_skip_connection=True,
        n_outputs=n_classes,
        n_times=input_size_samples,
        filter_size=filter_size,
        depth_norm=depth_norm,
        norm=norm,
    )

<<<<<<< HEAD
elif model_name == "DeepSleepNet":
    model = DeepSleepNet(
        n_chans=in_chans,
        sfreq=100,
        n_outputs=n_classes,
        n_times=input_size_samples,
        filter_size=filter_size,
        norm=norm,
    )
=======
model = USleepNorm(
    n_chans=in_chans,
    sfreq=100,
    depth=12,
    with_skip_connection=True,
    n_outputs=n_classes,
    n_times=input_size_samples,
    filter_size=filter_size,
    depth_norm=depth_norm,
    norm=norm,
)
# model = torch.compile(model)
>>>>>>> 42f9d567

model.to(device)
criterion = nn.CrossEntropyLoss()
optimizer = torch.optim.Adam(model.parameters(), lr=lr)

# %%
history = []

print()
print("Start training")
scaler = GradScaler(device=device, enabled=use_amp)
min_val_loss = np.inf
for epoch in range(n_epochs):
    print()
    print(f"Epoch: {epoch}")
    time_start = time.time()
    model.train()
    train_loss = np.zeros(len(dataloader_train))
    y_pred_all, y_true_all = list(), list()

    running_loss = 0.0
    running_window = len(dataloader_train) // 20  # Number of batches for averaging loss
    for i, (batch_X, batch_y, _, _) in enumerate(
        tqdm(dataloader_train, desc="Training", unit="batch")
    ):
        optimizer.zero_grad()
        batch_X = batch_X.to(device, non_blocking=True)
        batch_y = batch_y.to(device, non_blocking=True)

        with autocast(device_type=device, dtype=torch.bfloat16, enabled=use_amp):
            output = model(batch_X)
            loss_batch = criterion(output, batch_y)

        scaler.scale(loss_batch).backward()
        scaler.step(optimizer)
        scaler.update()

        y_pred_all.append(output.argmax(axis=1).detach())
        y_true_all.append(batch_y.detach())
        train_loss[i] = loss_batch.item()

<<<<<<< HEAD
    y_pred_all = [y.cpu().numpy() for y in y_pred_all]
    y_true_all = [y.cpu().numpy() for y in y_true_all]
    y_pred = np.concatenate(y_pred_all)
    y_true = np.concatenate(y_true_all)
    if model_name == "USleep":
        y_pred = y_pred[:, 10:25]
        y_true = y_true[:, 10:25]
=======
        # Update tqdm progress bar every running_window batches with average loss
        running_loss += loss_batch.item()
        if (i + 1) % running_window == 0:
            avg_loss = running_loss / running_window
            tqdm.write(f"Batch {i+1}/{len(dataloader_train)}, Avg Loss: {avg_loss:.3f}")
            running_loss = 0.0

    y_pred_all = [y.cpu().numpy() for y in y_pred_all]
    y_true_all = [y.cpu().numpy() for y in y_true_all]
    y_pred = np.concatenate(y_pred_all)[:, first_window_idx:last_window_idx]
    y_true = np.concatenate(y_true_all)[:, first_window_idx:last_window_idx]
>>>>>>> 42f9d567
    perf = accuracy_score(y_true.flatten(), y_pred.flatten())
    f1 = f1_score(
        y_true.flatten(), y_pred.flatten(), average="weighted"
    )

    model.eval()
    with torch.no_grad():
        val_loss = np.zeros(len(dataloader_val))
        y_pred_all, y_true_all = list(), list()
        for i, (batch_X, batch_y, _, _) in enumerate(
            tqdm(dataloader_val, desc="Validation", unit="batch")
        ):
            batch_X = batch_X.to(device, non_blocking=True)
            batch_y = batch_y.to(device, non_blocking=True)

            with autocast(device_type=device, dtype=torch.bfloat16, enabled=use_amp):
                output = model(batch_X)

            loss_batch = criterion(output, batch_y)

            y_pred_all.append(output.argmax(axis=1).detach())
            y_true_all.append(batch_y.detach())
            val_loss[i] = loss_batch.item()

        y_pred_all = [y.cpu().numpy() for y in y_pred_all]
        y_true_all = [y.cpu().numpy() for y in y_true_all]

<<<<<<< HEAD
        y_pred = np.concatenate(y_pred_all)
        y_true = np.concatenate(y_true_all)
        if model_name == "USleep":
            y_pred = y_pred[:, 10:25]
            y_true = y_true[:, 10:25]
=======
        y_pred = np.concatenate(y_pred_all)[:, first_window_idx:last_window_idx]
        y_true = np.concatenate(y_true_all)[:, first_window_idx:last_window_idx]
>>>>>>> 42f9d567
        perf_val = accuracy_score(y_true.flatten(), y_pred.flatten())
        std_val = np.std(perf_val)
        f1_val = f1_score(
            y_true.flatten(), y_pred.flatten(), average="weighted"
        )
        std_f1_val = np.std(f1_val)

    time_end = time.time()
    history.append(
        {
            "epoch": epoch,
            "train_loss": np.mean(train_loss),
            "train_acc": perf,
            "train_f1": f1,
            "val_loss": np.mean(val_loss),
            "val_acc": perf_val,
            "val_std": std_val,
            "val_f1": f1_val,
            "val_f1_std": std_f1_val,
        }
    )

    print(
        "Ep:",
        epoch,
        "Loss:",
        round(np.mean(train_loss), 2),
        "Acc:",
        round(np.mean(perf), 2),
        "LossVal:",
        round(np.mean(val_loss), 2),
        "AccVal:",
        round(np.mean(perf_val), 2),
        "Time:",
        round(time_end - time_start, 2),
    )

    # do early stopping
    if min_val_loss > np.mean(val_loss):
        min_val_loss = np.mean(val_loss)
        patience_counter = 0
        best_model = copy.deepcopy(model)
    else:
        patience_counter += 1
        if patience_counter > patience:
            print("Early stopping")
            break

folder = Path("results_LODO")
folder.mkdir(parents=True, exist_ok=True)
folder_history = folder / "history"
folder_history.mkdir(parents=True, exist_ok=True)
history_path = folder_history / f"history_{norm}_{percentage}_LODO_{dataset_target}.pkl"
df_history = pd.DataFrame(history)
df_history.to_pickle(history_path)

folder_model = folder / "models"
folder_model.mkdir(parents=True, exist_ok=True)
torch.save(best_model, folder_model / f"models_{norm}_{percentage}_LODO_{dataset_target}.pt")
# save optimizer
torch.save(optimizer.state_dict(), folder_model / f"optimizer_{norm}_{percentage}_LODO_{dataset_target}.pt")

results = []
<<<<<<< HEAD
results_path = f"results/pickles/results_{norm}_{percentage}_LODO_{dataset_target}.pkl"

n_target = len(subject_id_target)
for n_subj in range(n_target):
    dataloader_target = get_dataloader(
        metadata,
        [dataset_target],
        {dataset_target: subject_id_target[n_subj:n_subj+1]},
        n_windows,
        n_windows_stride,
        batch_size,
        num_workers,
        randomize=False,
        target_transform=get_center_label if model_name == "DeepSleepNet" else None,
    )
    y_pred_all, y_true_all = list(), list()
    #  create one y_pred per moduels

    best_model.eval()
    with torch.no_grad():
        for i, (batch_X, batch_y) in enumerate(dataloader_target):
            batch_X = batch_X.to(device)
            batch_y = batch_y.to(device)

=======
folder_pickle = folder / "pickles"
folder_pickle.mkdir(parents=True, exist_ok=True)
results_path = folder_pickle / f"results_{norm}_{percentage}_LODO_{dataset_target}.pkl"

# Accumulate predictions and targets on GPU per subject
results_by_subject = defaultdict(lambda: {"y_pred": [], "y_true": []})

best_model.eval()
with torch.no_grad():
    for batch_X, batch_y, batch_sub_id, batch_session_id in tqdm(
        dataloader_target, desc="Inference on target", unit="batch"
    ):
        batch_X = batch_X.to(device, non_blocking=True)
        batch_y = batch_y.to(device, non_blocking=True)
        batch_sub_id = batch_sub_id.to(device, non_blocking=True)

        with autocast(device_type=device, dtype=torch.bfloat16, enabled=use_amp):
>>>>>>> 42f9d567
            output = best_model(batch_X)

        preds = output.argmax(dim=1)

        # Gather predictions per subject
        for y_t, y_p, subj in zip(batch_y, preds, batch_sub_id):
            results_by_subject[int(subj.item())]["y_true"].append(y_t[first_window_idx:last_window_idx])
            results_by_subject[int(subj.item())]["y_pred"].append(y_p[first_window_idx:last_window_idx])

results = []
for subj_id, data in results_by_subject.items():
    y_pred_tensor = torch.cat(data["y_pred"])
    y_true_tensor = torch.cat(data["y_true"])

<<<<<<< HEAD
        y_pred = np.concatenate(y_pred_all)
        y_t = np.concatenate(y_true_all)
        if model_name == "USleep":
            y_pred = y_pred[:, 10:25]
            y_t = y_t[:, 10:25]
=======
>>>>>>> 42f9d567
    results.append(
        {
            "subject": subj_id,
            "seed": seed,
            "dataset": dataset_target,
            "dataset_type": "target",
            "norm": norm,
            "filter_size_input": None,
            "filter_size": filter_size,
            "depth_norm": depth_norm,
            "n_subject_train": n_subject_tot,
            "n_subject_test": len(subject_id_target),
            "n_windows": n_windows,
            "n_windows_stride": n_windows_stride,
            "batch_size": batch_size,
            "batch_size_inference": batch_size_inference,
            "num_workers": num_workers,
            "n_epochs": n_epochs,
            "patience": patience,
            "percentage": percentage,
<<<<<<< HEAD
            "model_name": model_name,
            # add metrics
            "y_pred": y_pred.flatten(),
            "y_true": y_t.flatten(),
=======
            "y_pred": y_pred_tensor.cpu().numpy().flatten(),
            "y_true": y_true_tensor.cpu().numpy().flatten(),
>>>>>>> 42f9d567
        }
    )

try:
    df_results = pd.read_pickle(results_path)
except FileNotFoundError:
    df_results = pd.DataFrame()
df_results = pd.concat((df_results, pd.DataFrame(results)))
df_results.to_pickle(results_path)

<<<<<<< HEAD
print("Target Inference Done")

# %%
results = []
for dataset_source in dataset_sources:
    for n_subj in range(len(subject_ids_test[dataset_source])):
        dataloader_target = get_dataloader(
            metadata,
            [dataset_source],
            {dataset_source: subject_ids_test[dataset_source][n_subj:n_subj+1]},
            n_windows,
            n_windows_stride,
            batch_size,
            num_workers,
            randomize=False,
            target_transform=get_center_label if model_name == "DeepSleepNet" else None,
        )
        y_pred_all, y_true_all = list(), list()
        best_model.eval()
        with torch.no_grad():
            for i, (batch_X, batch_y) in enumerate(dataloader_target):
                batch_X = batch_X.to(device)
                batch_y = batch_y.to(device)

                output = best_model(batch_X)
                y_pred_all.append(output.argmax(axis=1).detach())
                y_true_all.append(batch_y.detach())

            y_pred_all = [y.cpu().numpy() for y in y_pred_all]
            y_true_all = [y.cpu().numpy() for y in y_true_all]

            y_pred = np.concatenate(y_pred_all)
            y_t = np.concatenate(y_true_all)
            if model_name == "USleep":
                y_pred = y_pred[:, 10:25]
                y_t = y_t[:, 10:25]

        results.append(
            {
                "subject": n_subj,
                # add hps
                "seed": seed,
                "dataset": dataset_source,
                "dataset_type": "source",
                "norm": norm,
                "filter_size_input": None,
                "filter_size": filter_size,
                "depth_norm": depth_norm,
                "n_subject_train": n_subject_tot,
                "n_subject_test": len(subject_ids_test[dataset_source]),
                "n_windows": n_windows,
                "n_windows_stride": n_windows_stride,
                "batch_size": batch_size,
                "num_workers": num_workers,
                "n_epochs": n_epochs,
                "patience": patience,
                "percentage": percentage,
                "model_name": model_name,
                # add metrics
                "y_pred": y_pred.flatten(),
                "y_true": y_t.flatten(),
            }
        )

try:
    df_results = pd.read_pickle(results_path)
except FileNotFoundError:
    df_results = pd.DataFrame()
df_results = pd.concat((df_results, pd.DataFrame(results)))
df_results.to_pickle(results_path)

print("Source Inference Done")
=======
print("Target Inference Done")
>>>>>>> 42f9d567
<|MERGE_RESOLUTION|>--- conflicted
+++ resolved
@@ -28,9 +28,10 @@
 parser.add_argument("--dataset", type=str, default="ABC")
 parser.add_argument("--percent", type=float, default=0.01)
 parser.add_argument("--norm", type=str, default="PSDNorm")
-<<<<<<< HEAD
 parser.add_argument("--model_name", type=str, default="USleep")
 parser.add_argument("--balanced", action="store_true")
+parser.add_argument("--use_amp", action="store_true")
+parser.add_argument("--num_workers", type=int, default=40)
 
 args = parser.parse_args()
 
@@ -39,17 +40,12 @@
 dataset_target = args.dataset
 model_name = args.model_name
 balanced = args.balanced
-=======
-parser.add_argument("--use_amp", action="store_true")
-parser.add_argument("--balanced", action="store_true")
-parser.add_argument("--num_workers", type=int, default=40)
-
-args = parser.parse_args()
 use_amp = args.use_amp
+num_workers = args.num_workers
+
 if use_amp:
     print("BE CAREFUL! AMP is enabled.")
 
->>>>>>> 42f9d567
 # %%
 dataset_names = [
     "ABC",
@@ -81,10 +77,8 @@
 n_windows_stride = 21
 batch_size = 64
 batch_size_inference = batch_size
-num_workers = args.num_workers
 pin_memory = True
 persistent_workers = False
-balanced = args.balanced
 
 # model
 in_chans = 2
@@ -102,14 +96,8 @@
 
 print(f"Filter size: {filter_size}, Depth Norm: {depth_norm}, Norm: {norm}")
 # training
-<<<<<<< HEAD
 n_epochs = 1
-=======
-n_epochs = 3
->>>>>>> 42f9d567
 patience = 5
-
-# idx center of the window
 assert (n_windows - n_windows_stride) % 2 == 0, "n_windows - n_windows_stride must be even"
 first_window_idx = (n_windows - n_windows_stride) // 2
 last_window_idx = first_window_idx + n_windows_stride
@@ -148,29 +136,18 @@
 
 # Source train dataloader
 dataloader_train = get_dataloader(
-<<<<<<< HEAD
-    metadata,
-    dataset_sources,
-    subject_ids_train,
-    n_windows,
-    1,
-    batch_size,
-    num_workers,
-    balanced=balanced,
-    target_transform=get_center_label if model_name == "DeepSleepNet" else None,
-=======
     metadata=metadata,
     dataset_names=dataset_sources,
     subject_ids=subject_ids_train,
     n_windows=n_windows,
-    n_windows_stride=n_windows_stride,
+    n_windows_stride=n_windows_stride, # TODO choose stride for balanced
     batch_size=batch_size,
     num_workers=num_workers,
     pin_memory=pin_memory,
     persistent_workers=persistent_workers,
     balanced=balanced,
     randomize=True,
->>>>>>> 42f9d567
+    target_transform=get_center_label if model_name == "DeepSleepNet" else None,
 )
 
 # Source val dataloader
@@ -186,6 +163,7 @@
     persistent_workers=persistent_workers,
     balanced=balanced,
     randomize=False,
+    target_transform=get_center_label if model_name == "DeepSleepNet" else None,
 )
 
 # Target dataloader
@@ -204,8 +182,6 @@
     target_transform=get_center_label if model_name == "DeepSleepNet" else None,
 )
 
-<<<<<<< HEAD
-=======
 
 print()
 print(f"Number of source subjects: {n_subject_tot}")
@@ -218,8 +194,6 @@
 print(f"Number of validation batches: {len(dataloader_val)}")
 print(f"Number of target batches: {len(dataloader_target)}")
 
-
->>>>>>> 42f9d567
 # %%
 if model_name == "USleep":
     model = USleepNorm(
@@ -234,7 +208,6 @@
         norm=norm,
     )
 
-<<<<<<< HEAD
 elif model_name == "DeepSleepNet":
     model = DeepSleepNet(
         n_chans=in_chans,
@@ -244,26 +217,10 @@
         filter_size=filter_size,
         norm=norm,
     )
-=======
-model = USleepNorm(
-    n_chans=in_chans,
-    sfreq=100,
-    depth=12,
-    with_skip_connection=True,
-    n_outputs=n_classes,
-    n_times=input_size_samples,
-    filter_size=filter_size,
-    depth_norm=depth_norm,
-    norm=norm,
-)
-# model = torch.compile(model)
->>>>>>> 42f9d567
 
 model.to(device)
 criterion = nn.CrossEntropyLoss()
 optimizer = torch.optim.Adam(model.parameters(), lr=lr)
-
-# %%
 history = []
 
 print()
@@ -299,15 +256,6 @@
         y_true_all.append(batch_y.detach())
         train_loss[i] = loss_batch.item()
 
-<<<<<<< HEAD
-    y_pred_all = [y.cpu().numpy() for y in y_pred_all]
-    y_true_all = [y.cpu().numpy() for y in y_true_all]
-    y_pred = np.concatenate(y_pred_all)
-    y_true = np.concatenate(y_true_all)
-    if model_name == "USleep":
-        y_pred = y_pred[:, 10:25]
-        y_true = y_true[:, 10:25]
-=======
         # Update tqdm progress bar every running_window batches with average loss
         running_loss += loss_batch.item()
         if (i + 1) % running_window == 0:
@@ -315,48 +263,46 @@
             tqdm.write(f"Batch {i+1}/{len(dataloader_train)}, Avg Loss: {avg_loss:.3f}")
             running_loss = 0.0
 
-    y_pred_all = [y.cpu().numpy() for y in y_pred_all]
-    y_true_all = [y.cpu().numpy() for y in y_true_all]
-    y_pred = np.concatenate(y_pred_all)[:, first_window_idx:last_window_idx]
-    y_true = np.concatenate(y_true_all)[:, first_window_idx:last_window_idx]
->>>>>>> 42f9d567
-    perf = accuracy_score(y_true.flatten(), y_pred.flatten())
-    f1 = f1_score(
-        y_true.flatten(), y_pred.flatten(), average="weighted"
-    )
-
-    model.eval()
-    with torch.no_grad():
-        val_loss = np.zeros(len(dataloader_val))
-        y_pred_all, y_true_all = list(), list()
-        for i, (batch_X, batch_y, _, _) in enumerate(
-            tqdm(dataloader_val, desc="Validation", unit="batch")
-        ):
-            batch_X = batch_X.to(device, non_blocking=True)
-            batch_y = batch_y.to(device, non_blocking=True)
-
-            with autocast(device_type=device, dtype=torch.bfloat16, enabled=use_amp):
-                output = model(batch_X)
-
-            loss_batch = criterion(output, batch_y)
-
-            y_pred_all.append(output.argmax(axis=1).detach())
-            y_true_all.append(batch_y.detach())
-            val_loss[i] = loss_batch.item()
-
         y_pred_all = [y.cpu().numpy() for y in y_pred_all]
         y_true_all = [y.cpu().numpy() for y in y_true_all]
-
-<<<<<<< HEAD
         y_pred = np.concatenate(y_pred_all)
         y_true = np.concatenate(y_true_all)
         if model_name == "USleep":
-            y_pred = y_pred[:, 10:25]
-            y_true = y_true[:, 10:25]
-=======
-        y_pred = np.concatenate(y_pred_all)[:, first_window_idx:last_window_idx]
-        y_true = np.concatenate(y_true_all)[:, first_window_idx:last_window_idx]
->>>>>>> 42f9d567
+            y_pred = y_pred[:, first_window_idx:last_window_idx]
+            y_true = y_true[:, first_window_idx:last_window_idx]
+
+        perf = accuracy_score(y_true.flatten(), y_pred.flatten())
+        f1 = f1_score(
+            y_true.flatten(), y_pred.flatten(), average="weighted"
+        )
+
+        model.eval()
+        with torch.no_grad():
+            val_loss = np.zeros(len(dataloader_val))
+            y_pred_all, y_true_all = list(), list()
+            for i, (batch_X, batch_y, _, _) in enumerate(
+                tqdm(dataloader_val, desc="Validation", unit="batch")
+            ):
+                batch_X = batch_X.to(device, non_blocking=True)
+                batch_y = batch_y.to(device, non_blocking=True)
+
+                with autocast(device_type=device, dtype=torch.bfloat16, enabled=use_amp):
+                    output = model(batch_X)
+
+                loss_batch = criterion(output, batch_y)
+
+                y_pred_all.append(output.argmax(axis=1).detach())
+                y_true_all.append(batch_y.detach())
+                val_loss[i] = loss_batch.item()
+
+            y_pred_all = [y.cpu().numpy() for y in y_pred_all]
+            y_true_all = [y.cpu().numpy() for y in y_true_all]
+
+        y_pred = np.concatenate(y_pred_all)
+        y_true = np.concatenate(y_true_all)
+        if model_name == "USleep":
+            y_pred = y_pred[:, first_window_idx:last_window_idx]
+            y_true = y_true[:, first_window_idx:last_window_idx]
         perf_val = accuracy_score(y_true.flatten(), y_pred.flatten())
         std_val = np.std(perf_val)
         f1_val = f1_score(
@@ -420,32 +366,6 @@
 torch.save(optimizer.state_dict(), folder_model / f"optimizer_{norm}_{percentage}_LODO_{dataset_target}.pt")
 
 results = []
-<<<<<<< HEAD
-results_path = f"results/pickles/results_{norm}_{percentage}_LODO_{dataset_target}.pkl"
-
-n_target = len(subject_id_target)
-for n_subj in range(n_target):
-    dataloader_target = get_dataloader(
-        metadata,
-        [dataset_target],
-        {dataset_target: subject_id_target[n_subj:n_subj+1]},
-        n_windows,
-        n_windows_stride,
-        batch_size,
-        num_workers,
-        randomize=False,
-        target_transform=get_center_label if model_name == "DeepSleepNet" else None,
-    )
-    y_pred_all, y_true_all = list(), list()
-    #  create one y_pred per moduels
-
-    best_model.eval()
-    with torch.no_grad():
-        for i, (batch_X, batch_y) in enumerate(dataloader_target):
-            batch_X = batch_X.to(device)
-            batch_y = batch_y.to(device)
-
-=======
 folder_pickle = folder / "pickles"
 folder_pickle.mkdir(parents=True, exist_ok=True)
 results_path = folder_pickle / f"results_{norm}_{percentage}_LODO_{dataset_target}.pkl"
@@ -463,29 +383,23 @@
         batch_sub_id = batch_sub_id.to(device, non_blocking=True)
 
         with autocast(device_type=device, dtype=torch.bfloat16, enabled=use_amp):
->>>>>>> 42f9d567
             output = best_model(batch_X)
 
         preds = output.argmax(dim=1)
 
         # Gather predictions per subject
         for y_t, y_p, subj in zip(batch_y, preds, batch_sub_id):
-            results_by_subject[int(subj.item())]["y_true"].append(y_t[first_window_idx:last_window_idx])
-            results_by_subject[int(subj.item())]["y_pred"].append(y_p[first_window_idx:last_window_idx])
+            if model_name == "USleep":
+                y_t = y_t[first_window_idx:last_window_idx]
+                y_p = y_p[first_window_idx:last_window_idx]
+            results_by_subject[int(subj.item())]["y_true"].append(y_t)
+            results_by_subject[int(subj.item())]["y_pred"].append(y_p)
 
 results = []
 for subj_id, data in results_by_subject.items():
     y_pred_tensor = torch.cat(data["y_pred"])
     y_true_tensor = torch.cat(data["y_true"])
 
-<<<<<<< HEAD
-        y_pred = np.concatenate(y_pred_all)
-        y_t = np.concatenate(y_true_all)
-        if model_name == "USleep":
-            y_pred = y_pred[:, 10:25]
-            y_t = y_t[:, 10:25]
-=======
->>>>>>> 42f9d567
     results.append(
         {
             "subject": subj_id,
@@ -506,15 +420,9 @@
             "n_epochs": n_epochs,
             "patience": patience,
             "percentage": percentage,
-<<<<<<< HEAD
             "model_name": model_name,
-            # add metrics
-            "y_pred": y_pred.flatten(),
-            "y_true": y_t.flatten(),
-=======
             "y_pred": y_pred_tensor.cpu().numpy().flatten(),
             "y_true": y_true_tensor.cpu().numpy().flatten(),
->>>>>>> 42f9d567
         }
     )
 
@@ -525,79 +433,4 @@
 df_results = pd.concat((df_results, pd.DataFrame(results)))
 df_results.to_pickle(results_path)
 
-<<<<<<< HEAD
-print("Target Inference Done")
-
-# %%
-results = []
-for dataset_source in dataset_sources:
-    for n_subj in range(len(subject_ids_test[dataset_source])):
-        dataloader_target = get_dataloader(
-            metadata,
-            [dataset_source],
-            {dataset_source: subject_ids_test[dataset_source][n_subj:n_subj+1]},
-            n_windows,
-            n_windows_stride,
-            batch_size,
-            num_workers,
-            randomize=False,
-            target_transform=get_center_label if model_name == "DeepSleepNet" else None,
-        )
-        y_pred_all, y_true_all = list(), list()
-        best_model.eval()
-        with torch.no_grad():
-            for i, (batch_X, batch_y) in enumerate(dataloader_target):
-                batch_X = batch_X.to(device)
-                batch_y = batch_y.to(device)
-
-                output = best_model(batch_X)
-                y_pred_all.append(output.argmax(axis=1).detach())
-                y_true_all.append(batch_y.detach())
-
-            y_pred_all = [y.cpu().numpy() for y in y_pred_all]
-            y_true_all = [y.cpu().numpy() for y in y_true_all]
-
-            y_pred = np.concatenate(y_pred_all)
-            y_t = np.concatenate(y_true_all)
-            if model_name == "USleep":
-                y_pred = y_pred[:, 10:25]
-                y_t = y_t[:, 10:25]
-
-        results.append(
-            {
-                "subject": n_subj,
-                # add hps
-                "seed": seed,
-                "dataset": dataset_source,
-                "dataset_type": "source",
-                "norm": norm,
-                "filter_size_input": None,
-                "filter_size": filter_size,
-                "depth_norm": depth_norm,
-                "n_subject_train": n_subject_tot,
-                "n_subject_test": len(subject_ids_test[dataset_source]),
-                "n_windows": n_windows,
-                "n_windows_stride": n_windows_stride,
-                "batch_size": batch_size,
-                "num_workers": num_workers,
-                "n_epochs": n_epochs,
-                "patience": patience,
-                "percentage": percentage,
-                "model_name": model_name,
-                # add metrics
-                "y_pred": y_pred.flatten(),
-                "y_true": y_t.flatten(),
-            }
-        )
-
-try:
-    df_results = pd.read_pickle(results_path)
-except FileNotFoundError:
-    df_results = pd.DataFrame()
-df_results = pd.concat((df_results, pd.DataFrame(results)))
-df_results.to_pickle(results_path)
-
-print("Source Inference Done")
-=======
-print("Target Inference Done")
->>>>>>> 42f9d567
+print("Target Inference Done")