--- conflicted
+++ resolved
@@ -126,12 +126,9 @@
     1,
     batch_size,
     num_workers,
-<<<<<<< HEAD
     pin_memory,
     persistent_workers,
-=======
     balanced=True,
->>>>>>> dcf5bdf6
 )
 
 dataloader_val = get_dataloader(
@@ -142,12 +139,9 @@
     n_windows_stride,
     batch_size_inference,
     num_workers,
-<<<<<<< HEAD
     pin_memory,
     persistent_workers,
-=======
     randomize=False,
->>>>>>> dcf5bdf6
 )
 
 print()
@@ -301,7 +295,6 @@
         if patience_counter > patience:
             print("Early stopping")
             break
-<<<<<<< HEAD
 
 folder = Path("results_LODO")
 folder.mkdir(parents=True, exist_ok=True)
@@ -321,18 +314,6 @@
 folder_pickle = folder / "pickles"
 folder_pickle.mkdir(parents=True, exist_ok=True)
 results_path = folder_pickle / f"results_{norm}_{percentage}_LODO_{dataset_target}.pkl"
-=======
-history_path = f"results/history/history_{norm}_{percentage}_LODO_{dataset_target}.pkl"
-df_history = pd.DataFrame(history)
-df_history.to_pickle(history_path)
-
-torch.save(best_model, f"results/models/models_{norm}_{percentage}_LODO_{dataset_target}.pt")
-# save optimizer
-torch.save(optimizer.state_dict(), f"results/models/optimizer_{norm}_{percentage}_LODO_{dataset_target}.pt")
-
-results = []
-results_path = f"results/pickles/results_{norm}_{percentage}_LODO_{dataset_target}.pkl"
->>>>>>> dcf5bdf6
 
 n_target = len(subject_id_target)
 for n_subj in tqdm(range(n_target), desc="Inference on target", unit="subject"):
