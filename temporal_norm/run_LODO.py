# %%
import time
from collections import defaultdict
import copy
from pathlib import Path
from tqdm import tqdm

import numpy as np
import pandas as pd

from sklearn.utils import check_random_state
from sklearn.model_selection import train_test_split
from sklearn.metrics import accuracy_score, f1_score

import torch
from torch import nn
from torch.amp import autocast, GradScaler

from temporal_norm.utils import get_subject_ids, get_dataloader, get_probs
from temporal_norm.utils.architecture import USleepNorm, DeepSleepNet
from temporal_norm.utils import get_center_label

import argparse

device = "cuda" if torch.cuda.is_available() else "cpu"
# %%
parser = argparse.ArgumentParser()
parser.add_argument("--dataset", type=str, default="ABC")
parser.add_argument("--percent", type=float, default=0.01)
parser.add_argument("--norm", type=str, default="PSDNorm")
parser.add_argument("--model_name", type=str, default="USleep")
parser.add_argument("--balanced", action="store_true")
parser.add_argument("--use_amp", action="store_true")
parser.add_argument("--num_workers", type=int, default=40)

args = parser.parse_args()

percentage = args.percent
norm = args.norm
dataset_target = args.dataset
model_name = args.model_name
balanced = args.balanced
use_amp = args.use_amp
num_workers = args.num_workers

if use_amp:
    print("BE CAREFUL! AMP is enabled.")

# %%
dataset_names = [
    "ABC",
    "CHAT",
    "CFS",
    # "SHHS",
    "HOMEPAP",
    "CCSHS",
    "MASS",
    "PhysioNet",
    "SOF",
    "MROS",
]
metadata = pd.read_parquet("metadata/metadata_sleep.parquet")

# %%

print(f"Percentage: {percentage}")
modules = []

# HPs for the experiment
seed = 42
torch.manual_seed(seed)
torch.cuda.manual_seed(seed)
rng = check_random_state(seed)

# dataloader
n_windows = 35
n_windows_stride = 21
n_windows_stride_inference = 1 if model_name == "DeepSleepNet" else n_windows_stride
n_sequences_balanced = int(len(metadata) / n_windows_stride)
if balanced:
    n_windows_stride = 1
batch_size = 64
batch_size_inference = batch_size
pin_memory = True
persistent_workers = False

# model
in_chans = 2
n_classes = 5
input_size_samples = 3000
lr = 1e-3

if norm == "BatchNorm":
    filter_size = None
    depth_norm = None

elif norm == "PSDNorm":
    filter_size = 16
    depth_norm = 3

print(f"Filter size: {filter_size}, Depth Norm: {depth_norm}, Norm: {norm}")
# training
n_epochs = 1
patience = 5
assert (n_windows - n_windows_stride) % 2 == 0, "n_windows - n_windows_stride must be even"
first_window_idx = (n_windows - n_windows_stride) // 2
last_window_idx = first_window_idx + n_windows_stride

# %%
subject_ids = get_subject_ids(metadata, dataset_names)

subject_id_target = subject_ids[dataset_target]

dataset_sources = dataset_names.copy()
dataset_sources.remove(dataset_target)

# %%
subject_ids_train, subject_ids_val = dict(), dict()
n_subject_tot = 0

print("Datasets used for training and validation:")
for dataset_name in dataset_sources:
    subject_ids_all = subject_ids[dataset_name]
    n_subjects = int(percentage * len(subject_ids_all))
    n_subjects = max(n_subjects, 2)
    n_subject_tot += n_subjects

    print(f"Dataset: {dataset_name}, n_subjects: {n_subjects}")

    # Randomly sample the subjects to use
    subject_ids_dataset = rng.choice(subject_ids_all, n_subjects, replace=False)

    # Split into train/val
    subject_ids_train[dataset_name], subject_ids_val[dataset_name] = train_test_split(
        subject_ids_dataset, test_size=0.2, random_state=seed
    )

# %%
probs = get_probs(metadata, dataset_sources, alpha=0.5)

# Source train dataloader
dataloader_train = get_dataloader(
    metadata=metadata,
    dataset_names=dataset_sources,
    subject_ids=subject_ids_train,
    n_windows=n_windows,
    n_windows_stride=n_windows_stride, # TODO choose stride for balanced
    batch_size=batch_size,
    num_workers=num_workers,
    pin_memory=pin_memory,
    persistent_workers=persistent_workers,
    balanced=balanced,
    n_sequences_balanced=n_sequences_balanced,
    randomize=True,
    target_transform=get_center_label if model_name == "DeepSleepNet" else None,
)

# Source val dataloader
dataloader_val = get_dataloader(
    metadata=metadata,
    dataset_names=dataset_sources,
    subject_ids=subject_ids_val,
    n_windows=n_windows,
    n_windows_stride=n_windows_stride_inference,
    batch_size=batch_size_inference,
    num_workers=num_workers,
    pin_memory=pin_memory,
    persistent_workers=persistent_workers,
    randomize=False,
    target_transform=get_center_label if model_name == "DeepSleepNet" else None,
)

# Target dataloader
dataloader_target = get_dataloader(
    metadata=metadata,
    dataset_names=[dataset_target],
    subject_ids={dataset_target: subject_id_target},
    n_windows=n_windows,
    n_windows_stride=n_windows_stride_inference,
    batch_size=batch_size_inference,
    num_workers=num_workers,
    pin_memory=pin_memory,
    persistent_workers=persistent_workers,
    randomize=False,
    target_transform=get_center_label if model_name == "DeepSleepNet" else None,
)


print()
print(f"Number of source subjects: {n_subject_tot}")
print(f"Number of training subjects: {sum([len(v) for v in subject_ids_train.values()])}")
print(f"Number of validation subjects: {sum([len(v) for v in subject_ids_val.values()])}")
print(f"Number of target subjects: {len(subject_id_target)}")
print()

print(f"Number of training batches: {len(dataloader_train)}")
print(f"Number of validation batches: {len(dataloader_val)}")
print(f"Number of target batches: {len(dataloader_target)}")
print()

# %%
if model_name == "USleep":
    model = USleepNorm(
        n_chans=in_chans,
        sfreq=100,
        depth=12,
        with_skip_connection=True,
        n_outputs=n_classes,
        n_times=input_size_samples,
        filter_size=filter_size,
        depth_norm=depth_norm,
        norm=norm,
    )

<<<<<<< HEAD
model = USleepNorm(
    n_chans=in_chans,
    sfreq=100,
    depth=12,
    with_skip_connection=True,
    n_outputs=n_classes,
    n_times=input_size_samples,
    filter_size=filter_size,
    depth_norm=depth_norm,
    norm=norm,
)
num_trainable_params = sum(p.numel() for p in model.parameters() if p.requires_grad)
print(f"Trainable parameters: {num_trainable_params:,}")

# model = torch.compile(model)
=======
elif model_name == "DeepSleepNet":
    model = DeepSleepNet(
        n_chans=in_chans,
        sfreq=100,
        n_outputs=n_classes,
        n_times=input_size_samples,
        filter_size=filter_size,
        norm=norm,
    )
>>>>>>> b35b8d94

model.to(device)
criterion = nn.CrossEntropyLoss()
optimizer = torch.optim.Adam(model.parameters(), lr=lr)
history = []

print()
print("Start training")
scaler = GradScaler(device=device, enabled=use_amp)
min_val_loss = np.inf
for epoch in range(n_epochs):
    print()
    print(f"Epoch: {epoch}")
    time_start = time.time()
    model.train()
    train_loss = np.zeros(len(dataloader_train))
    y_pred_all, y_true_all = list(), list()

    running_loss = 0.0
    running_window = len(dataloader_train) // 20  # Number of batches for averaging loss
    for i, (batch_X, batch_y, _, _) in enumerate(
        tqdm(dataloader_train, desc="Training", unit="batch")
    ):
        optimizer.zero_grad()
        batch_X = batch_X.to(device, non_blocking=True)
        batch_y = batch_y.to(device, non_blocking=True)

        with autocast(device_type=device, dtype=torch.bfloat16, enabled=use_amp):
            output = model(batch_X)
            loss_batch = criterion(output, batch_y)

        scaler.scale(loss_batch).backward()
        scaler.step(optimizer)
        scaler.update()

        y_pred_all.append(output.argmax(axis=1).detach())
        y_true_all.append(batch_y.detach())
        train_loss[i] = loss_batch.item()

        # Update tqdm progress bar every running_window batches with average loss
        running_loss += loss_batch.item()
        if (i + 1) % running_window == 0:
            avg_loss = running_loss / running_window
            tqdm.write(f"Batch {i+1}/{len(dataloader_train)}, Avg Loss: {avg_loss:.3f}")
            running_loss = 0.0

    y_pred_all = [y.cpu().numpy() for y in y_pred_all]
    y_true_all = [y.cpu().numpy() for y in y_true_all]
    y_pred = np.concatenate(y_pred_all)
    y_true = np.concatenate(y_true_all)
    if model_name == "USleep":
        y_pred = y_pred[:, first_window_idx:last_window_idx]
        y_true = y_true[:, first_window_idx:last_window_idx]

    perf = accuracy_score(y_true.flatten(), y_pred.flatten())
    f1 = f1_score(
        y_true.flatten(), y_pred.flatten(), average="weighted"
        )

    model.eval()
    with torch.no_grad():
        val_loss = np.zeros(len(dataloader_val))
        y_pred_all, y_true_all = list(), list()
        for i, (batch_X, batch_y, _, _) in enumerate(
            tqdm(dataloader_val, desc="Validation", unit="batch")
        ):
            batch_X = batch_X.to(device, non_blocking=True)
            batch_y = batch_y.to(device, non_blocking=True)

            with autocast(device_type=device, dtype=torch.bfloat16, enabled=use_amp):
                output = model(batch_X)

            loss_batch = criterion(output, batch_y)

            y_pred_all.append(output.argmax(axis=1).detach())
            y_true_all.append(batch_y.detach())
            val_loss[i] = loss_batch.item()

        y_pred_all = [y.cpu().numpy() for y in y_pred_all]
        y_true_all = [y.cpu().numpy() for y in y_true_all]

        y_pred = np.concatenate(y_pred_all)
        y_true = np.concatenate(y_true_all)
        if model_name == "USleep":
            y_pred = y_pred[:, first_window_idx:last_window_idx]
            y_true = y_true[:, first_window_idx:last_window_idx]
        perf_val = accuracy_score(y_true.flatten(), y_pred.flatten())
        std_val = np.std(perf_val)
        f1_val = f1_score(
            y_true.flatten(), y_pred.flatten(), average="weighted"
        )
        std_f1_val = np.std(f1_val)

    time_end = time.time()
    history.append(
        {
            "epoch": epoch,
            "train_loss": np.mean(train_loss),
            "train_acc": perf,
            "train_f1": f1,
            "val_loss": np.mean(val_loss),
            "val_acc": perf_val,
            "val_std": std_val,
            "val_f1": f1_val,
            "val_f1_std": std_f1_val,
        }
    )

    print(
        "Ep:",
        epoch,
        "Loss:",
        round(np.mean(train_loss), 2),
        "Acc:",
        round(np.mean(perf), 2),
        "LossVal:",
        round(np.mean(val_loss), 2),
        "AccVal:",
        round(np.mean(perf_val), 2),
        "Time:",
        round(time_end - time_start, 2),
    )

    # do early stopping
    if min_val_loss > np.mean(val_loss):
        min_val_loss = np.mean(val_loss)
        patience_counter = 0
        best_model = copy.deepcopy(model)
    else:
        patience_counter += 1
        if patience_counter > patience:
            print("Early stopping")
            break

folder = Path("results_LODO")
folder.mkdir(parents=True, exist_ok=True)
folder_history = folder / "history"
folder_history.mkdir(parents=True, exist_ok=True)
history_path = folder_history / f"history_{model_name}_{norm}_{percentage}_LODO_{dataset_target}.pkl"
df_history = pd.DataFrame(history)
df_history.to_pickle(history_path)

folder_model = folder / "models"
folder_model.mkdir(parents=True, exist_ok=True)
torch.save(best_model, folder_model / f"models_{model_name}_{norm}_{percentage}_LODO_{dataset_target}.pt")
# save optimizer
torch.save(optimizer.state_dict(), folder_model / f"optimizer_{model_name}_{norm}_{percentage}_LODO_{dataset_target}.pt")

results = []
folder_pickle = folder / "pickles"
folder_pickle.mkdir(parents=True, exist_ok=True)
results_path = folder_pickle / f"results_{model_name}_{norm}_{percentage}_LODO_{dataset_target}.pkl"

# Accumulate predictions and targets on GPU per subject
results_by_subject = defaultdict(lambda: {"y_pred": [], "y_true": []})

best_model.eval()
with torch.no_grad():
    for batch_X, batch_y, batch_sub_id, batch_session_id in tqdm(
        dataloader_target, desc="Inference on target", unit="batch"
    ):
        batch_X = batch_X.to(device, non_blocking=True)
        batch_y = batch_y.to(device, non_blocking=True)
        batch_sub_id = batch_sub_id.to(device, non_blocking=True)

        with autocast(device_type=device, dtype=torch.bfloat16, enabled=use_amp):
            output = best_model(batch_X)

        preds = output.argmax(dim=1)

        # Gather predictions per subject
        for y_t, y_p, subj in zip(batch_y, preds, batch_sub_id):
            if model_name == "USleep":
                y_t = y_t[first_window_idx:last_window_idx]
                y_p = y_p[first_window_idx:last_window_idx]
            results_by_subject[int(subj.item())]["y_true"].append(y_t)
            results_by_subject[int(subj.item())]["y_pred"].append(y_p)

results = []
for subj_id, data in results_by_subject.items():
    if model_name == "USleep":
        y_pred_tensor = torch.cat(data["y_pred"])
        y_true_tensor = torch.cat(data["y_true"])
    else:
        y_pred_tensor = torch.cat([t.unsqueeze(0) for t in data["y_pred"]])
        y_true_tensor = torch.cat([t.unsqueeze(0) for t in data["y_true"]])

    results.append(
        {
            "subject": subj_id,
            "seed": seed,
            "dataset": dataset_target,
            "dataset_type": "target",
            "norm": norm,
            "filter_size_input": None,
            "filter_size": filter_size,
            "depth_norm": depth_norm,
            "n_subject_train": n_subject_tot,
            "n_subject_test": len(subject_id_target),
            "n_windows": n_windows,
            "n_windows_stride": n_windows_stride,
            "batch_size": batch_size,
            "batch_size_inference": batch_size_inference,
            "num_workers": num_workers,
            "n_epochs": n_epochs,
            "patience": patience,
            "percentage": percentage,
            "model_name": model_name,
            "y_pred": y_pred_tensor.cpu().numpy().flatten(),
            "y_true": y_true_tensor.cpu().numpy().flatten(),
        }
    )

try:
    df_results = pd.read_pickle(results_path)
except FileNotFoundError:
    df_results = pd.DataFrame()
df_results = pd.concat((df_results, pd.DataFrame(results)))
df_results.to_pickle(results_path)

print("Target Inference Done")<|MERGE_RESOLUTION|>--- conflicted
+++ resolved
@@ -212,23 +212,6 @@
         norm=norm,
     )
 
-<<<<<<< HEAD
-model = USleepNorm(
-    n_chans=in_chans,
-    sfreq=100,
-    depth=12,
-    with_skip_connection=True,
-    n_outputs=n_classes,
-    n_times=input_size_samples,
-    filter_size=filter_size,
-    depth_norm=depth_norm,
-    norm=norm,
-)
-num_trainable_params = sum(p.numel() for p in model.parameters() if p.requires_grad)
-print(f"Trainable parameters: {num_trainable_params:,}")
-
-# model = torch.compile(model)
-=======
 elif model_name == "DeepSleepNet":
     model = DeepSleepNet(
         n_chans=in_chans,
@@ -238,7 +221,8 @@
         filter_size=filter_size,
         norm=norm,
     )
->>>>>>> b35b8d94
+num_trainable_params = sum(p.numel() for p in model.parameters() if p.requires_grad)
+print(f"Trainable parameters: {num_trainable_params:,}")
 
 model.to(device)
 criterion = nn.CrossEntropyLoss()
